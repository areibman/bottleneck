{
  "name": "bottleneck",
  "version": "0.1.0",
  "description": "Fast GitHub PR review and branch management",
  "main": "dist/main/index.js",
  "scripts": {
    "dev": "node scripts/dev.js",
    "dev:main": "tsc -w -p tsconfig.main.json",
    "dev:preload": "tsc -w -p tsconfig.preload.json",
    "dev:renderer": "vite",
    "build": "npm run build:main && npm run build:preload && npm run build:renderer",
    "build:main": "tsc -p tsconfig.main.json",
    "build:preload": "tsc -p tsconfig.preload.json",
    "build:renderer": "vite build",
    "electron": "electron .",
    "start": "npm run build && npm run electron",
    "dist": "npm run build && electron-builder"
  },
  "keywords": [
    "electron",
    "github",
    "pr",
    "review"
  ],
  "author": "",
  "license": "MIT",
  "devDependencies": {
    "@tailwindcss/typography": "^0.5.16",
    "@types/node": "^20.11.0",
    "@types/react": "^18.2.48",
    "@types/react-dom": "^18.2.18",
    "@types/react-window": "^1.8.8",
    "@typescript-eslint/eslint-plugin": "^6.19.0",
    "@typescript-eslint/parser": "^6.19.0",
    "@vitejs/plugin-react": "^4.2.1",
    "autoprefixer": "^10.4.21",
    "concurrently": "^8.2.2",
    "electron": "^27.3.11",
    "electron-builder": "^24.9.1",
<<<<<<< HEAD
    "electron-rebuild": "^3.2.9",
=======
    "electron-devtools-installer": "^4.0.0",
>>>>>>> 581547ce
    "eslint": "^8.56.0",
    "eslint-plugin-react": "^7.33.2",
    "eslint-plugin-react-hooks": "^4.6.0",
    "node-pty": "^1.0.0",
    "postcss": "^8.5.6",
    "tailwindcss": "^3.4.17",
    "typescript": "^5.3.3",
    "vite": "^5.0.11",
    "vite-plugin-electron": "^0.15.5",
    "vite-plugin-electron-renderer": "^0.14.5",
    "vite-plugin-monaco-editor": "^1.1.0"
  },
  "dependencies": {
    "@monaco-editor/react": "^4.6.0",
    "@octokit/auth-oauth-app": "^7.0.1",
    "@octokit/auth-oauth-device": "^6.0.1",
    "@octokit/rest": "^20.0.2",
    "@tanstack/react-query": "^5.17.9",
<<<<<<< HEAD
    "@xterm/addon-fit": "^0.10.0",
    "@xterm/addon-web-links": "^0.11.0",
    "@xterm/xterm": "^5.5.0",
=======
    "@types/react-syntax-highlighter": "^15.5.13",
>>>>>>> 581547ce
    "clsx": "^2.1.0",
    "date-fns": "^3.2.0",
    "dotenv": "^17.2.2",
    "electron-store": "^8.1.0",
    "framer-motion": "^10.18.0",
    "lucide-react": "^0.312.0",
    "monaco-editor": "^0.45.0",
    "react": "^18.2.0",
    "react-dom": "^18.2.0",
    "react-markdown": "^10.1.0",
    "react-router-dom": "^6.21.2",
    "react-syntax-highlighter": "^15.6.6",
    "react-virtualized-auto-sizer": "^1.0.26",
    "react-window": "^2.1.0",
    "rehype-raw": "^7.0.0",
    "remark-gfm": "^4.0.1",
    "simple-git": "^3.22.0",
    "sqlite3": "^5.1.7",
    "zustand": "^4.4.7"
  },
  "build": {
    "appId": "com.bottleneck.app",
    "productName": "Bottleneck",
    "directories": {
      "output": "release"
    },
    "files": [
      "dist/**/*",
      "node_modules/**/*"
    ],
    "mac": {
      "category": "public.app-category.developer-tools"
    },
    "linux": {
      "target": "AppImage"
    },
    "win": {
      "target": "nsis"
    }
  }
}<|MERGE_RESOLUTION|>--- conflicted
+++ resolved
@@ -37,11 +37,8 @@
     "concurrently": "^8.2.2",
     "electron": "^27.3.11",
     "electron-builder": "^24.9.1",
-<<<<<<< HEAD
     "electron-rebuild": "^3.2.9",
-=======
     "electron-devtools-installer": "^4.0.0",
->>>>>>> 581547ce
     "eslint": "^8.56.0",
     "eslint-plugin-react": "^7.33.2",
     "eslint-plugin-react-hooks": "^4.6.0",
@@ -60,13 +57,10 @@
     "@octokit/auth-oauth-device": "^6.0.1",
     "@octokit/rest": "^20.0.2",
     "@tanstack/react-query": "^5.17.9",
-<<<<<<< HEAD
     "@xterm/addon-fit": "^0.10.0",
     "@xterm/addon-web-links": "^0.11.0",
     "@xterm/xterm": "^5.5.0",
-=======
     "@types/react-syntax-highlighter": "^15.5.13",
->>>>>>> 581547ce
     "clsx": "^2.1.0",
     "date-fns": "^3.2.0",
     "dotenv": "^17.2.2",
