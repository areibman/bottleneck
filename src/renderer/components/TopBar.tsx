import React from 'react';
import { 
  Search, 
  RefreshCw, 
  Bell, 
  User,
  Command,
  ChevronDown,
  Loader2,
  GitBranch,
  Sun,
  Moon
} from 'lucide-react';
import { useAuthStore } from '../stores/authStore';
import { useUIStore } from '../stores/uiStore';
import { useSyncStore } from '../stores/syncStore';
import { usePRStore } from '../stores/prStore';
import { cn } from '../utils/cn';

export default function TopBar() {
  const { user, logout } = useAuthStore();
  const { toggleCommandPalette, theme, toggleTheme } = useUIStore();
  const { isSyncing, syncAll, lastSyncTime } = useSyncStore();
  const { repositories, selectedRepo, setSelectedRepo, fetchPullRequests } = usePRStore();
  const [userMenuOpen, setUserMenuOpen] = React.useState(false);
  const [repoMenuOpen, setRepoMenuOpen] = React.useState(false);

  const handleRepoSelect = async (repo: any) => {
    setSelectedRepo(repo);
    setRepoMenuOpen(false);
    if (repo) {
      await fetchPullRequests(repo.owner, repo.name);
    }
  };

  const formatLastSync = (time: Date | null) => {
    if (!time) return 'Never';
    const now = new Date();
    const diff = now.getTime() - time.getTime();
    const minutes = Math.floor(diff / 60000);
    if (minutes < 1) return 'Just now';
    if (minutes < 60) return `${minutes}m ago`;
    const hours = Math.floor(minutes / 60);
    if (hours < 24) return `${hours}h ago`;
    return `${Math.floor(hours / 24)}d ago`;
  };

  return (
    <header className={cn(
      "h-14 flex items-center px-4 drag border-b",
      theme === 'dark' 
        ? "bg-gray-800 border-gray-700" 
        : "bg-gray-50 border-gray-200"
    )}>
      {/* Repository selector - offset from window controls */}
      <div className="flex items-center space-x-4 ml-20">
        {/* Repository Selector */}
        <div className="relative">
          <button
            onClick={() => setRepoMenuOpen(!repoMenuOpen)}
<<<<<<< HEAD
            className="btn btn-secondary text-sm"
=======
            className={cn(
              "flex items-center space-x-2 px-3 py-1.5 rounded-md text-sm transition-colors no-drag",
              theme === 'dark' 
                ? "bg-gray-700 hover:bg-gray-600" 
                : "bg-white hover:bg-gray-100 border border-gray-300"
            )}
>>>>>>> 581547ce
          >
            <GitBranch className="w-4 h-4 mr-2" />
            <span className="max-w-[200px] truncate mr-2">
              {selectedRepo ? selectedRepo.full_name : 'Select Repository'}
            </span>
            <ChevronDown className="w-3 h-3" />
          </button>
          
          {repoMenuOpen && (
            <>
              <div
                className="fixed inset-0 z-10"
                onClick={() => setRepoMenuOpen(false)}
              />
              <div className={cn(
                "absolute left-0 mt-2 w-64 rounded-md shadow-lg z-20 max-h-96 overflow-y-auto border",
                theme === 'dark' 
                  ? "bg-gray-800 border-gray-700" 
                  : "bg-white border-gray-200"
              )}>
                {repositories.length === 0 ? (
                  <div className={cn(
                    "p-3 text-sm",
                    theme === 'dark' ? "text-gray-400" : "text-gray-600"
                  )}>No repositories found</div>
                ) : (
                  <div className="p-1">
                    {repositories.map((repo) => (
                      <button
                        key={repo.id}
                        onClick={() => handleRepoSelect(repo)}
                        className={cn(
                          "w-full text-left px-3 py-2 text-sm rounded flex flex-col",
                          theme === 'dark' 
                            ? "hover:bg-gray-700" 
                            : "hover:bg-gray-100",
                          selectedRepo?.id === repo.id && (theme === 'dark' ? "bg-gray-700" : "bg-gray-100")
                        )}
                      >
                        <div className="font-medium">{repo.full_name}</div>
                        {repo.description && (
                          <div className={cn(
                            "text-xs truncate",
                            theme === 'dark' ? "text-gray-400" : "text-gray-600"
                          )}>{repo.description}</div>
                        )}
                      </button>
                    ))}
                  </div>
                )}
              </div>
            </>
          )}
        </div>
        
        {isSyncing && (
          <div className={cn(
            "flex items-center text-xs",
            theme === 'dark' ? "text-gray-400" : "text-gray-600"
          )}>
            <Loader2 className="w-3 h-3 mr-1 animate-spin" />
            Syncing...
          </div>
        )}
      </div>

      {/* Center area - Command palette trigger */}
      <div className="flex-1 flex justify-center">
        <button
          onClick={toggleCommandPalette}
          className={cn(
            "flex items-center space-x-2 px-4 py-1.5 rounded-md text-sm transition-colors no-drag",
            theme === 'dark' 
              ? "bg-gray-700 hover:bg-gray-600 text-gray-300" 
              : "bg-white hover:bg-gray-100 text-gray-700 border border-gray-300"
          )}
        >
          <Command className="w-3 h-3" />
          <span>Command Palette</span>
          <span className={cn(
            "text-xs",
            theme === 'dark' ? "text-gray-500" : "text-gray-600"
          )}>⌘⇧P</span>
        </button>
      </div>

      {/* Right side actions */}
      <div className="flex items-center space-x-3">
        {/* Theme toggle */}
        <button
          onClick={toggleTheme}
          className={cn(
            "p-2 rounded transition-colors no-drag",
            theme === 'dark' ? "hover:bg-gray-700" : "hover:bg-gray-100"
          )}
          title={`Switch to ${theme === 'dark' ? 'light' : 'dark'} mode`}
        >
          {theme === 'dark' ? (
            <Sun className="w-4 h-4 text-yellow-400" />
          ) : (
            <Moon className="w-4 h-4 text-blue-600" />
          )}
        </button>

        {/* Sync status */}
        <div className="flex items-center space-x-2">
          <button
            onClick={syncAll}
            disabled={isSyncing}
            className={cn(
              'p-2 rounded transition-colors no-drag',
              theme === 'dark' ? 'hover:bg-gray-700' : 'hover:bg-gray-100',
              isSyncing && 'opacity-50 cursor-not-allowed'
            )}
            title={`Last sync: ${formatLastSync(lastSyncTime)}`}
          >
            <RefreshCw className={cn('w-4 h-4', isSyncing && 'animate-spin')} />
          </button>
          <span className={cn(
            "text-xs",
            theme === 'dark' ? "text-gray-500" : "text-gray-600"
          )}>
            {formatLastSync(lastSyncTime)}
          </span>
        </div>

        {/* Notifications */}
        <button className={cn(
          "relative p-2 rounded transition-colors no-drag",
          theme === 'dark' ? "hover:bg-gray-700" : "hover:bg-gray-100"
        )}>
          <Bell className="w-4 h-4" />
          <span className="absolute top-1 right-1 w-2 h-2 bg-red-500 rounded-full"></span>
        </button>

        {/* User menu */}
        <div className="relative">
          <button
            onClick={() => setUserMenuOpen(!userMenuOpen)}
            className={cn(
              "flex items-center space-x-2 p-1.5 rounded transition-colors no-drag",
              theme === 'dark' ? "hover:bg-gray-700" : "hover:bg-gray-100"
            )}
          >
            {user?.avatar_url ? (
              <img
                src={user.avatar_url}
                alt={user.login}
                className="w-6 h-6 rounded-full"
              />
            ) : (
              <User className="w-6 h-6 p-1 bg-gray-600 rounded-full" />
            )}
            <span className="text-sm">{user?.login || 'User'}</span>
            <ChevronDown className="w-3 h-3" />
          </button>

          {userMenuOpen && (
            <>
              <div
                className="fixed inset-0 z-10"
                onClick={() => setUserMenuOpen(false)}
              />
              <div className={cn(
                "absolute right-0 mt-2 w-48 rounded-md shadow-lg z-20 border",
                theme === 'dark' 
                  ? "bg-gray-800 border-gray-700" 
                  : "bg-white border-gray-200"
              )}>
                <div className={cn(
                  "p-3 border-b",
                  theme === 'dark' ? "border-gray-700" : "border-gray-200"
                )}>
                  <div className="text-sm font-medium">{user?.name || user?.login}</div>
                  <div className={cn(
                    "text-xs",
                    theme === 'dark' ? "text-gray-400" : "text-gray-600"
                  )}>{user?.email}</div>
                </div>
                <div className="p-1">
                  <button
                    onClick={() => {
                      setUserMenuOpen(false);
                      window.location.href = '/settings';
                    }}
                    className={cn(
                      "w-full text-left px-3 py-2 text-sm rounded",
                      theme === 'dark' ? "hover:bg-gray-700" : "hover:bg-gray-100"
                    )}
                  >
                    Settings
                  </button>
                  <button
                    onClick={() => {
                      setUserMenuOpen(false);
                      logout();
                    }}
                    className={cn(
                      "w-full text-left px-3 py-2 text-sm rounded text-red-400",
                      theme === 'dark' ? "hover:bg-gray-700" : "hover:bg-gray-100"
                    )}
                  >
                    Sign Out
                  </button>
                </div>
              </div>
            </>
          )}
        </div>
      </div>
    </header>
  );
}<|MERGE_RESOLUTION|>--- conflicted
+++ resolved
@@ -58,16 +58,12 @@
         <div className="relative">
           <button
             onClick={() => setRepoMenuOpen(!repoMenuOpen)}
-<<<<<<< HEAD
-            className="btn btn-secondary text-sm"
-=======
             className={cn(
-              "flex items-center space-x-2 px-3 py-1.5 rounded-md text-sm transition-colors no-drag",
+              "btn btn-secondary text-sm flex items-center space-x-2 px-3 py-1.5 rounded-md text-sm transition-colors no-drag",
               theme === 'dark' 
                 ? "bg-gray-700 hover:bg-gray-600" 
                 : "bg-white hover:bg-gray-100 border border-gray-300"
             )}
->>>>>>> 581547ce
           >
             <GitBranch className="w-4 h-4 mr-2" />
             <span className="max-w-[200px] truncate mr-2">
