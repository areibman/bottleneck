--- conflicted
+++ resolved
@@ -6,23 +6,13 @@
 import { useAuthStore } from "../stores/authStore";
 import { useSettingsStore } from "../stores/settingsStore";
 import Dropdown, { DropdownOption } from "../components/Dropdown";
-<<<<<<< HEAD
-import TeamManagementDialog from "../components/TeamManagementDialog";
-import { detectAgentName } from "../utils/agentIcons";
-import { getTitlePrefix } from "../utils/prUtils";
-=======
->>>>>>> 198ce431
 import { getPRStatus, PRStatusType } from "../utils/prStatus";
 import { cn } from "../utils/cn";
 import WelcomeView from "./WelcomeView";
 import { GitHubAPI, PullRequest } from "../services/github";
 import { PRTreeView } from "../components/PRTreeView";
 import type { SortByType, PRWithMetadata } from "../types/prList";
-<<<<<<< HEAD
-import type { TeamMember } from "../types/teams";
-=======
 import { getPRMetadata } from "../utils/prGrouping";
->>>>>>> 198ce431
 
 type StatusType = PRStatusType; // Use the centralized type
 
@@ -305,7 +295,7 @@
         selectedAuthors.has(pr.user.login);
 
       // Team filter - check if PR author is in any selected team
-      const teamMatches = selectedTeams.size === 0 || 
+      const teamMatches = selectedTeams.size === 0 ||
         Array.from(selectedTeams).some((teamId: string) => {
           const team = teams.find(t => t.id === teamId);
           return team && team.authorLogins.includes(pr.user.login);
@@ -926,7 +916,7 @@
                               <Plus className="w-3 h-3" />
                             </button>
                           </div>
-                          
+
                           {teams.map(team => (
                             <label
                               key={team.id}
@@ -957,7 +947,7 @@
                               </div>
                             </label>
                           ))}
-                          
+
                           <div className={cn(
                             "my-1 border-t",
                             theme === "dark" ? "border-gray-700" : "border-gray-200"
